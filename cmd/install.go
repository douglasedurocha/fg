--- conflicted
+++ resolved
@@ -151,17 +151,6 @@
 	return nil
 }
 
-<<<<<<< HEAD
-// Implementações originais das funções
-
-func validateVersionFunc(version string) bool {
-	// Verifica se a versão começa com v (não permitido)
-	if strings.HasPrefix(version, "v") {
-		return false
-	}
-	
-	// Verifica se a versão tem exatamente 3 partes (x.y.z)
-=======
 func verifyJavaVersion(requiredVersion string) error {
 	cmd := exec.Command("java", "-version")
 	output, err := cmd.CombinedOutput()
@@ -199,8 +188,15 @@
 	return nil
 }
 
-func validateVersion(version string) bool {
->>>>>>> 909809c7
+// Implementações originais das funções
+
+func validateVersionFunc(version string) bool {
+	// Verifica se a versão começa com v (não permitido)
+	if strings.HasPrefix(version, "v") {
+		return false
+	}
+	
+	// Verifica se a versão tem exatamente 3 partes (x.y.z)
 	parts := strings.Split(version, ".")
 	if len(parts) != 3 {
 		return false
